--- conflicted
+++ resolved
@@ -343,11 +343,7 @@
     << MAT::Mixture_ElastHyperType::Instance().Name() << " "
     << MAT::HerschelBulkleyType::Instance().Name() << " " << MAT::IonType::Instance().Name() << " "
     << MAT::LinearDensityViscosityType::Instance().Name() << " "
-<<<<<<< HEAD
-	<< MAT::WeaklyCompressibleFluidType::Instance().Name() << " "
-=======
     << MAT::WeaklyCompressibleFluidType::Instance().Name() << " "
->>>>>>> d974dd7d
     << MAT::MatListType::Instance().Name() << " " << MAT::MatListReactionsType::Instance().Name()
     << " " << MAT::MatListChemotaxisType::Instance().Name() << " "
     << MAT::MatListChemoReacType::Instance().Name() << " " << MAT::ElchMatType::Instance().Name()
