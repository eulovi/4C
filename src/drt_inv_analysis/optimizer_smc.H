/*----------------------------------------------------------------------*/
/*! \file
\brief Sequential Monte Carlo

\level 3

*/
/*----------------------------------------------------------------------*/

#ifndef OPTIMIZER_SMC_H_
#define OPTIMIZER_SMC_H_

#include "optimizer_base.H"  // base class
<<<<<<< HEAD

#include "../drt_io/io.H"
=======
#include "io.H"
>>>>>>> 0702381c

#include <Teuchos_ParameterList.hpp>

namespace TIMINT
{
  template <typename>
  class TimIntMStep;
}

namespace INVANA
{
  class ParticleGroup;
  class LogLikeMixture;

  /*! \class OptimizerSMC
   * \brief Sequential Monte Carlo sampling algorithm
   *
   * Implementation of Algorithm 3.1.1 (with Remark 1) from
   * "Sequential Monte Carlo samplers", del Moral et al., 2006
   *
   * The initial motivation was to use it to blend over from a variational
   * bayesian approximation to the full posterior probability.
   *
   * Evaluation of mixture likelihoods is performed by INVANA::LogLikeMixture.
   * Due to the initial motivation this mixture is set up quite specifically in here.
   * But since INVANA::LogLikeMixture can be extended easily to whatever you want
   * the SMC algorithm can be used generally and it is also implemented with this
   * intention.
   *
   * The inherent notion of particles in the parameter space is reflected by
   * INVANA::ParticleGroup which keeps a number of particles per group (in a nested
   * parallelity sense). The overall number of particles is given by number of particles
   * per group * number of groups. All the evaluation of particles and quantities derived
   * from the sample of particles (like effective sample size (ESS), particle weights,
   * resampling of the set of particles, rejuvenation of particles or final statistical
   * evluation of the set of particles) is handed over to INVANA::ParticleGroup.
   *
   * Due to the initial motivation at the moment this algorithm must be restarted from
   * a maximum a posterior (variational bayes) optimization process, which has the mode
   * and an inverse hessian (covariance) given in terms of limited memory storage. The
   * prior likelihood is contructed from this representation. Of course there is
   * flexibility to change this.
   *
   * It makes really sense to use this class in a nested parallelity setup.
   *
   * \author kehl \date 06/2016
   */
  class OptimizerSMC : public OptimizerBase
  {
   public:
    //! @name Construction and setup
    //@{

    //! constructor
    OptimizerSMC(const Teuchos::ParameterList& invp);

    //! destructor
    virtual ~OptimizerSMC(){};

    //! setup algorithm specific stuff
    virtual void Setup();
    //@}

    //! perform the Sequential Monte Carlo procedure
    virtual void Integrate();

    /*! \brief find a step size
     *
     * find a proper step size by prescribing a certain reduction
     * in effective sample size. Since the evaluation of the ESS is
     * extremely cheap compared to the model evaluation and since
     * absolute accuracy is not of importance we do bisection with a
     * not to tight convergence check.
     *
     * \author kehl \date 06/2016
     */
    virtual void FindStep(double ti, double& tn, double& dt);

    //! print step information
    virtual void PrintInfo(const int& iter,  /// [int] iteration
        const double& t,                     ///[in] current time
        const double& ess                    /// [in] effective sample size
    ) const;

    //! @name Restarts
    //@{

    //! read restart
    virtual void ReadRestart(int run);

    //! write restart information
    virtual void WriteRestart();
    //@}

    //! @name Queries
    //@{

    // get restart
    bool IsRestart() { return is_restart_; }
    //@}

   protected:
    //! @name Access
    //@{

    //! internal access to the particles
    Teuchos::RCP<INVANA::ParticleGroup> Particles() { return particles_; }

    //! group id
    int MyGroup() { return mygroup_; }
    //@}

   private:
    //! setup particles
    void SetupParticles();

    //! particles organized in groups
    Teuchos::RCP<INVANA::ParticleGroup> particles_;

    //! @name restart information
    //@{

    //! is this a restart
    bool is_restart_;
    //@}

    //! Parameter list with inverse analysis paremeters
    const Teuchos::ParameterList params_;

    //! @name number of particles and groups
    //@{

    //! global number of particles
    int gnumparticles_;

    //! local number of particles
    int lnumparticles_;

    //! number of groups made up of particles
    int ngroups_;

    //! my group id
    int mygroup_;
    //@}

    //! @name timestepping
    //@{

    //! time increments
    double dt_;

    //! current time
    double ti_;

    double ess_red_;
    //@}
  };
}  // namespace INVANA



#endif /* OPTIMIZER_SMC_H_ */<|MERGE_RESOLUTION|>--- conflicted
+++ resolved
@@ -11,12 +11,7 @@
 #define OPTIMIZER_SMC_H_
 
 #include "optimizer_base.H"  // base class
-<<<<<<< HEAD
-
-#include "../drt_io/io.H"
-=======
 #include "io.H"
->>>>>>> 0702381c
 
 #include <Teuchos_ParameterList.hpp>
 
